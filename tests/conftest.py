"""
This file is part of nucypher.

nucypher is free software: you can redistribute it and/or modify
it under the terms of the GNU General Public License as published by
the Free Software Foundation, either version 3 of the License, or
(at your option) any later version.

nucypher is distributed in the hope that it will be useful,
but WITHOUT ANY WARRANTY; without even the implied warranty of
MERCHANTABILITY or FITNESS FOR A PARTICULAR PURPOSE.  See the
GNU General Public License for more details.

You should have received a copy of the GNU General Public License
along with nucypher.  If not, see <https://www.gnu.org/licenses/>.
"""

import pytest
from twisted.logger import globalLogPublisher

<<<<<<< HEAD
from nucypher.cli import NucypherClickConfig
=======
from nucypher.cli.main import NucypherClickConfig
>>>>>>> 164d4998
from nucypher.utilities.logging import SimpleObserver

#
# Logger Configuration
#

# Disable click sentry and file logging
NucypherClickConfig.log_to_sentry = False
<<<<<<< HEAD
=======
NucypherClickConfig.log_to_file = False

>>>>>>> 164d4998

#
# Pytest configuration
#

pytest_plugins = [
   'tests.fixtures',  # Includes external fixtures module
]


def pytest_addoption(parser):
    parser.addoption("--runslow",
                     action="store_true",
                     default=False,
                     help="run tests even if they are marked as slow")


def pytest_collection_modifyitems(config, items):

    if not config.getoption("--runslow"):   # --runslow given in cli: do not skip slow tests
        skip_slow = pytest.mark.skip(reason="need --runslow option to run")
        for item in items:
            if "slow" in item.keywords:
                item.add_marker(skip_slow)
<<<<<<< HEAD
=======

    # Timber!
>>>>>>> 164d4998
    log_level_name = config.getoption("--log-level", "info", skip=True)
    observer = SimpleObserver(log_level_name)
    globalLogPublisher.addObserver(observer)<|MERGE_RESOLUTION|>--- conflicted
+++ resolved
@@ -18,24 +18,20 @@
 import pytest
 from twisted.logger import globalLogPublisher
 
-<<<<<<< HEAD
-from nucypher.cli import NucypherClickConfig
-=======
 from nucypher.cli.main import NucypherClickConfig
->>>>>>> 164d4998
 from nucypher.utilities.logging import SimpleObserver
 
 #
+from nucypher.cli import NucypherClickConfig
+from nucypher.utilities.logging import SimpleObserver
+
 # Logger Configuration
 #
 
 # Disable click sentry and file logging
 NucypherClickConfig.log_to_sentry = False
-<<<<<<< HEAD
-=======
 NucypherClickConfig.log_to_file = False
 
->>>>>>> 164d4998
 
 #
 # Pytest configuration
@@ -60,11 +56,11 @@
         for item in items:
             if "slow" in item.keywords:
                 item.add_marker(skip_slow)
-<<<<<<< HEAD
-=======
+    log_level_name = config.getoption("--log-level", "info", skip=True)
+    observer = SimpleObserver(log_level_name)
+    globalLogPublisher.addObserver(observer)
 
     # Timber!
->>>>>>> 164d4998
     log_level_name = config.getoption("--log-level", "info", skip=True)
     observer = SimpleObserver(log_level_name)
     globalLogPublisher.addObserver(observer)