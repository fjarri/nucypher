import asyncio
import binascii
from binascii import hexlify
from logging import getLogger

import msgpack
from apistar import http
from apistar.core import Route
from apistar.frameworks.wsgi import WSGIApp as App
from apistar.http import Response
from kademlia.network import Server
from kademlia.utils import digest
from sqlalchemy.exc import IntegrityError

from nkms.crypto import api as API
from nkms.crypto.api import secure_random, keccak_digest
from nkms.crypto.constants import NOT_SIGNED, NO_DECRYPTION_PERFORMED
from nkms.crypto.powers import CryptoPower, SigningPower, EncryptingPower
from nkms.crypto.signature import Signature
from nkms.crypto.utils import BytestringSplitter
from nkms.keystore.keypairs import Keypair
from nkms.network import blockchain_client
from nkms.network.protocols import dht_value_splitter
from nkms.network.server import NuCypherDHTServer, NuCypherSeedOnlyDHTServer
from nkms.policy.constants import NOT_FROM_ALICE, NON_PAYMENT


class Character(object):
    """
    A base-class for any character in our cryptography protocol narrative.
    """
    _server = None
    _server_class = Server
    _default_crypto_powerups = None
    _seal = None

    def __init__(self, attach_server=True, crypto_power: CryptoPower = None,
                 crypto_power_ups=[], is_me=True) -> None:
        """
        :param attach_server:  Whether to attach a Server when this Character is born.
        :param crypto_power: A CryptoPower object; if provided, this will be the character's CryptoPower.
        :param crypto_power_ups:  If crypto_power is not provided, a new CryptoPower will be made and
            will consume all of the CryptoPowerUps in this list.

        If neither crypto_power nor crypto_power_ups are provided, we give this Character all CryptoPowerUps
        listed in their _default_crypto_powerups attribute.

        :param is_me: Set this to True when you want this Character to represent the owner of the configuration under
            which the program is being run.  A Character who is_me can do things that other Characters can't, like run
            servers, sign messages, and decrypt messages which are encrypted for them.  Typically this will be True
            for exactly one Character, but there are scenarios in which its imaginable to be represented by zero Characters
            or by more than one Character.
        """
        self.log = getLogger("characters")
        if crypto_power and crypto_power_ups:
            raise ValueError("Pass crypto_power or crypto_power_ups (or neither), but not both.")

        if crypto_power:
            self._crypto_power = crypto_power
        elif crypto_power_ups:
            self._crypto_power = CryptoPower(power_ups=crypto_power_ups)
        else:
            self._crypto_power = CryptoPower(self._default_crypto_powerups)

        if is_me:
            self._actor_mapping = {}

            self._seal = Seal(self)

            if attach_server:
                self.attach_server()
        else:
            self._seal = StrangerSeal(self)

    def __eq__(self, other):
        return bytes(self.seal) == bytes(other.seal)

    def __hash__(self):
        return int.from_bytes(self.seal, byteorder="big")

    class NotFound(KeyError):
        """raised when we try to interact with an actor of whom we haven't learned yet."""

    @classmethod
    def from_pubkey_sig_bytes(cls, pubkey_sig_bytes):
        return cls(is_me=False, crypto_power_ups=[SigningPower(keypair=Keypair.deserialize_key(pubkey_sig_bytes))])

    def attach_server(self, ksize=20, alpha=3, id=None, storage=None,
                      *args, **kwargs) -> None:
        self._server = self._server_class(ksize, alpha, id, storage, *args, **kwargs)

    @property
    def seal(self):
        if not self._seal:
            raise AttributeError("Seal has not been set up yet.")
        else:
            return self._seal

    @property
    def server(self) -> Server:
        if self._server:
            return self._server
        else:
            raise RuntimeError("Server hasn't been attached.")

    @property
    def name(self):
        return self.__class__.__name__

    def hash(self, message):
        return keccak_digest(message)

    def learn_about_actor(self, actor):
        self._actor_mapping[actor.id()] = actor

    def encrypt_for(self, recipient: "Character", cleartext: bytes, sign: bool = True,
                    sign_cleartext=True) -> tuple:
        """
        Looks up recipient actor, finds that actor's pubkey_enc on our keyring, and encrypts for them.
        Optionally signs the message as well.

        :param recipient: The character whose public key will be used to encrypt cleartext.
        :param cleartext: The secret    to be encrypted.
        :param sign: Whether or not to sign the message.
        :param sign_cleartext: When signing, the cleartext is signed if this is True,  Otherwise, the resulting ciphertext is signed.
        :return: A tuple, (ciphertext, signature).  If sign==False, then signature will be NOT_SIGNED.
        """
        actor = self._lookup_actor(recipient)

        if sign:
            if sign_cleartext:
                signature = self.seal(cleartext)
                ciphertext = self._crypto_power.encrypt_for(actor.public_key(EncryptingPower),
                                                            signature + cleartext)
            else:
                ciphertext = self._crypto_power.encrypt_for(actor.public_key(EncryptingPower),
                                                            cleartext)
                signature = self.seal(ciphertext)
        else:
            signature = NOT_SIGNED
            ciphertext = self._crypto_power.encrypt_for(actor.public_key(EncryptingPower),
                                                        cleartext)

        return ciphertext, signature

    def verify_from(self, actor_whom_sender_claims_to_be: "Character", message: bytes, signature: Signature = None,
                    decrypt=False,
                    signature_is_on_cleartext=False) -> tuple:
        """
        Inverse of encrypt_for.

        :param actor_that_sender_claims_to_be: A Character instance representing the actor whom the sender claims to be.  We check the public key owned by this Character instance to verify.
        :param messages: The messages to be verified.
        :param decrypt: Whether or not to decrypt the messages.
        :param signature_is_on_cleartext: True if we expect the signature to be on the cleartext.  Otherwise, we presume that the ciphertext is what is signed.
        :return: (Whether or not the signature is valid, the decrypted plaintext or NO_DECRYPTION_PERFORMED)
        """
        if not signature and not signature_is_on_cleartext:
            raise ValueError("You need to either provide the Signature or decrypt and find it on the cleartext.")

        cleartext = NO_DECRYPTION_PERFORMED

        if signature_is_on_cleartext:
            if decrypt:
                cleartext = self._crypto_power.decrypt(message)
                signature, message = BytestringSplitter(Signature)(cleartext, return_remainder=True)
            else:
                raise ValueError(
                    "Can't look for a signature on the cleartext if we're not decrypting.")

        actor = self._lookup_actor(actor_whom_sender_claims_to_be)

        return signature.verify(message, actor.seal), cleartext

    def _lookup_actor(self, actor: "Character"):
        try:
            return self._actor_mapping[actor.id()]
        except KeyError:
            raise self.NotFound("We haven't learned of an actor with ID {}".format(actor.id()))

    def id(self):
        return hexlify(bytes(self.seal))

    def public_key(self, key_class):
        try:
            return self._crypto_power.public_keys[key_class]
        except KeyError:
            raise  # TODO: Does it make sense to have a specialized exception here?  Probably.


class Alice(Character):
    _server_class = NuCypherSeedOnlyDHTServer
    _default_crypto_powerups = [SigningPower, EncryptingPower]

    def __init__(self, *args, **kwargs):
        super().__init__(*args, **kwargs)
        from nkms.policy.models import PolicyManagerForAlice  # Avoid circular import
        self.policy_manager = PolicyManagerForAlice(self)

    def find_best_ursula(self):
        # TODO: This just finds *some* Ursula - let's have it find a particularly good one.
        return list_all_ursulas()[1]

    def generate_rekey_frags(self, alice_privkey, bob, m, n):
        """
        Generates re-encryption key frags and returns the frags and encrypted
        ephemeral key data.

        :param alice_privkey: Alice's private key
        :param bob_pubkey: Bob's public key
        :param m: Minimum number of rekey shares needed to rebuild ciphertext
        :param n: Total number of rekey shares to generate

        :return: Tuple(kfrags, eph_key_data)
        """
        kfrags, eph_key_data = API.ecies_ephemeral_split_rekey(
            alice_privkey, bytes(bob.seal.without_metabytes()), m, n)
        return (kfrags, eph_key_data)

<<<<<<< HEAD
    def publish_treasure_map(self, policy_group):
        encrypted_treasure_map, signature_for_bob = self.encrypt_for(policy_group.bob,
                                                                     policy_group.treasure_map.packed_payload())
        signature_for_ursula = self.seal(policy_group.hrac())  # TODO: Great use-case for Ciphertext class

        # In order to know this is safe to propagate, Ursula needs to see a signature, our public key,
        # and, reasons explained in treasure_map_dht_key above, the uri_hash.
        dht_value = signature_for_ursula + self.seal + policy_group.hrac() + msgpack.dumps(
            encrypted_treasure_map)  # TODO: Ideally, this is a Ciphertext object instead of msgpack (see #112)
        dht_key = policy_group.treasure_map_dht_key()

        setter = self.server.set(dht_key, b"trmap" + dht_value)
        return setter, encrypted_treasure_map, dht_value, signature_for_bob, signature_for_ursula

    def grant(self, bob, uri, networky_stuff, m=None, n=None, expiration=None, deposit=None):
        if not m:
            # TODO: get m from config
            raise NotImplementedError
        if not n:
            # TODO: get n from config
            raise NotImplementedError
        if not expiration:
            # TODO: check default duration in config
            raise NotImplementedError
        if not deposit:
            default_deposit = None  # TODO: Check default deposit in config.
            if not default_deposit:
                deposit = networky_stuff.get_competitive_rate()
                if deposit == NotImplemented:
                    deposit = NON_PAYMENT

        policy_group = self.policy_manager.create_policy_group(bob, uri, m, n)
        offer = policy_group.craft_offer(deposit, expiration)

        policy_group.find_n_ursulas(networky_stuff, offer)
        policy_group.enact_policies(networky_stuff)  # REST call happens here, as does population of TreasureMap.

        return policy_group

=======
>>>>>>> 21c18ea5

class Bob(Character):
    _server_class = NuCypherSeedOnlyDHTServer
    _default_crypto_powerups = [SigningPower, EncryptingPower]

    def __init__(self, alice=None, *args, **kwargs):
        super().__init__(*args, **kwargs)
        self._ursulas = {}
        self.treasure_maps = {}
        if alice:
            self.alice = alice
        self._saved_work_orders = {}

    @property
    def alice(self):
        if not self._alice:
            raise Alice.NotFound
        else:
            return self._alice

    @alice.setter
    def alice(self, alice_object):
        self.learn_about_actor(alice_object)
        self._alice = alice_object

    def follow_treasure_map(self, pfrag):
        for ursula_interface_id in self.treasure_maps[pfrag]:
            # TODO: perform this part concurrently.
            getter = self.server.get(ursula_interface_id)
            loop = asyncio.get_event_loop()
            value = loop.run_until_complete(getter)
            signature, ursula_pubkey_sig, hrac, (port, interface, ttl) = dht_value_splitter(value.lstrip(b"uaddr"),
                                                                                            msgpack_remainder=True)

            # TODO: If we're going to implement TTL, it will be here.
            self._ursulas[ursula_interface_id] = Ursula.as_discovered_on_network(port=port, interface=interface,
                                                                                 pubkey_sig_bytes=ursula_pubkey_sig)

    def get_treasure_map(self, alice, uri):

        policy_group = self.reconstitue_policy_group(alice, uri)
        dht_key = policy_group.treasure_map_dht_key()

        ursula_coro = self.server.get(dht_key)
        event_loop = asyncio.get_event_loop()
        packed_encrypted_treasure_map = event_loop.run_until_complete(ursula_coro)
        _signature_for_ursula, pubkey_sig_alice, hrac, encrypted_treasure_map = dht_value_splitter(
            packed_encrypted_treasure_map[5::], msgpack_remainder=True)
        verified, cleartext = self.verify_from(self.alice, encrypted_treasure_map,
                                               signature_is_on_cleartext=True, decrypt=True)
        alices_signature, packed_node_list = BytestringSplitter(Signature)(cleartext, return_remainder=True)
        if not verified:
            return NOT_FROM_ALICE
        else:
            from nkms.policy.models import TreasureMap
            self.treasure_maps[policy_group.hrac] = TreasureMap(msgpack.loads(packed_node_list))
            return self.treasure_maps[policy_group.hrac]

    def generate_work_orders(self, kfrag_hrac, *pfrags, num_ursulas=None):
        from nkms.policy.models import WorkOrder  # Prevent circular import

        try:
            treasure_map_to_use = self.treasure_maps[kfrag_hrac]
        except KeyError:
            raise KeyError("Bob doesn't have a TreasureMap matching the hrac {}".format(kfrag_hrac))

        generated_work_orders = {}

        if not treasure_map_to_use:
            raise ValueError("Bob doesn't have a TreasureMap to match any of these pfrags: {}".format(pfrags))

        for ursula_dht_key in treasure_map_to_use:
            ursula = self._ursulas[ursula_dht_key]

            completed_work_orders_for_this_ursula = self._saved_work_orders.setdefault(ursula_dht_key, [])

            pfrags_to_include = []
            for pfrag in pfrags:
                if not pfrag in sum([wo.pfrags for wo in completed_work_orders_for_this_ursula],
                                    []):  # TODO: This is inane - probably push it down into a WorkOrderHistory concept.
                    pfrags_to_include.append(pfrag)

            if pfrags_to_include:
                work_order = WorkOrder.constructed_by_bob(kfrag_hrac, pfrags_to_include, ursula_dht_key, self)
                generated_work_orders[ursula_dht_key] = work_order

            if num_ursulas is not None:
                if num_ursulas == len(generated_work_orders):
                    break

        return generated_work_orders

    def get_reencrypted_c_frags(self, networky_stuff, work_order):
        cfrags = networky_stuff.reencrypt(work_order)
        if not len(work_order) == len(cfrags):
            raise ValueError("Ursula gave back the wrong number of cfrags.  She's up to something.")
        for counter, pfrag in enumerate(work_order.pfrags):
            # TODO: Ursula is actually supposed to sign this.  See #141.
            self._saved_work_orders[work_order.ursula_id].append(work_order)
        return cfrags

    def get_ursula(self, ursula_id):
        return self._ursulas[ursula_id]

    def reconstitue_policy_group(self, alice, uri):
        from nkms.policy.models import PolicyGroup
        return PolicyGroup(alice=alice, uri=uri, bob=self)



class Ursula(Character):
    _server_class = NuCypherDHTServer
    _default_crypto_powerups = [SigningPower, EncryptingPower]

    port = None
    interface = None
    interface_ttl = 0

    def __init__(self, urulsas_keystore=None, *args, **kwargs):
        super().__init__(*args, **kwargs)
        self.keystore = urulsas_keystore

        self._rest_app = None
        self._work_orders = []

    @property
    def rest_app(self):
        if not self._rest_app:
            raise AttributeError(
                "This Ursula doesn't have a REST app attached.  If you want one, init with is_me and attach_server.")
        else:
            return self._rest_app

    @staticmethod
    def as_discovered_on_network(port, interface, pubkey_sig_bytes):
        ursula = Ursula.from_pubkey_sig_bytes(pubkey_sig_bytes)
        ursula.port = port
        ursula.interface = interface
        return ursula

    def attach_server(self, ksize=20, alpha=3, id=None, storage=None,
                      *args, **kwargs):

        if not id:
            id = digest(
                secure_random(32))  # TODO: Network-wide deterministic ID generation (ie, auction or whatever)  #136.

        super().attach_server(ksize, alpha, id, storage)

        routes = [
            Route('/kFrag/{hrac_as_hex}', 'POST', self.set_policy),
            Route('/kFrag/{hrac_as_hex}/reencrypt', 'POST', self.reencrypt_via_rest),
        ]

        self._rest_app = App(routes=routes)

    def listen(self, port, interface):
        self.port = port
        self.interface = interface
        return self.server.listen(port, interface)

    def dht_interface_info(self):
        return self.port, self.interface, self.interface_ttl

    def interface_dht_key(self):
        return self.hash(self.seal + self.interface_hrac())

    def interface_dht_value(self):
        signature = self.seal(self.interface_hrac())
        return b"uaddr" + signature + self.seal + self.interface_hrac() + msgpack.dumps(self.dht_interface_info())

    def interface_hrac(self):
        return self.hash(msgpack.dumps(self.dht_interface_info()))

    def publish_interface_information(self):
        if not self.port and self.interface:
            raise RuntimeError("Must listen before publishing interface information.")

        dht_key = self.interface_dht_key()
        value = self.interface_dht_value()
        setter = self.server.set(key=dht_key, value=value)
        blockchain_client._ursulas_on_blockchain.append(dht_key)
        loop = asyncio.get_event_loop()
        loop.run_until_complete(setter)

    def set_policy(self, hrac_as_hex, request: http.Request):
        """
        REST endpoint for setting a kFrag.
        TODO: Instead of taking a Request, use the apistar typing system to type a payload and validate / split it.
        TODO: Validate that the kfrag being saved is pursuant to an approved Policy (see #121).
        """
        from nkms.policy.models import Policy  # Avoid circular import
        hrac = binascii.unhexlify(hrac_as_hex)
        policy = Policy.from_ursula(request.body, self)

        try:
            self.keystore.add_kfrag(hrac, policy.kfrag, policy.alices_signature)
        except IntegrityError:
            raise
            # Do something appropriately RESTful (ie, 4xx).

        return  # A 200, with whatever policy metadata.

    def reencrypt_via_rest(self, hrac_as_hex, request: http.Request):
        from nkms.policy.models import WorkOrder  # Avoid circular import
        hrac = binascii.unhexlify(hrac_as_hex)
        work_order = WorkOrder.from_rest_payload(hrac, request.body)
        kfrag = self.keystore.get_kfrag(hrac)  # Careful!  :-)
        cfrag_byte_stream = b""

        for pfrag in work_order.pfrags:
            # TODO: Sign the result of this.  See #141.
            cfrag_byte_stream += API.ecies_reencrypt(kfrag, pfrag.encrypted_key)

        self._work_orders.append(work_order)  # TODO: Put this in Ursula's datastore

        return Response(content=cfrag_byte_stream, content_type="application/octet-stream")

    def work_orders(self, bob=None):
        """
        TODO: This is better written as a model method for Ursula's datastore.
        """
        if not bob:
            return self._work_orders
        else:
            work_orders_from_bob = []
            for work_order in self._work_orders:
                if work_order.bob == bob:
                    work_orders_from_bob.append(work_order)
            return work_orders_from_bob


class Seal(object):
    """
    Can be called to sign something or used to express the signing public key as bytes.
    """

    def __init__(self, character):
        self.character = character

    def __call__(self, *args, **kwargs):
        return self.character._crypto_power.sign(*args, **kwargs)

    def _as_tuple(self):
        return self.character._crypto_power.pubkey_sig_tuple()

    def __iter__(seal):
        yield from seal._as_tuple()

    def __bytes__(self):
        return self.character._crypto_power.pubkey_sig_bytes()

    def __eq__(self, other):
        return other == self._as_tuple() or other == bytes(self)

    def __add__(self, other):
        return bytes(self) + other

    def __radd__(self, other):
        return other + bytes(self)

    def __len__(self):
        return len(bytes(self))

    def without_metabytes(self):
        return self.character._crypto_power.pubkey_sig_bytes().without_metabytes()


class StrangerSeal(Seal):
    """
    Seal of a stranger (ie, can only be used to glean public key, not to sign)
    """

    def __call__(self, *args, **kwargs):
        raise TypeError(
            "This isn't your Seal; it belongs to {} (a Stranger).  You can't sign with it.".format(self.character))


def congregate(*characters):
    for character in characters:
        for newcomer in characters:
            character.learn_about_actor(newcomer)<|MERGE_RESOLUTION|>--- conflicted
+++ resolved
@@ -216,21 +216,6 @@
         kfrags, eph_key_data = API.ecies_ephemeral_split_rekey(
             alice_privkey, bytes(bob.seal.without_metabytes()), m, n)
         return (kfrags, eph_key_data)
-
-<<<<<<< HEAD
-    def publish_treasure_map(self, policy_group):
-        encrypted_treasure_map, signature_for_bob = self.encrypt_for(policy_group.bob,
-                                                                     policy_group.treasure_map.packed_payload())
-        signature_for_ursula = self.seal(policy_group.hrac())  # TODO: Great use-case for Ciphertext class
-
-        # In order to know this is safe to propagate, Ursula needs to see a signature, our public key,
-        # and, reasons explained in treasure_map_dht_key above, the uri_hash.
-        dht_value = signature_for_ursula + self.seal + policy_group.hrac() + msgpack.dumps(
-            encrypted_treasure_map)  # TODO: Ideally, this is a Ciphertext object instead of msgpack (see #112)
-        dht_key = policy_group.treasure_map_dht_key()
-
-        setter = self.server.set(dht_key, b"trmap" + dht_value)
-        return setter, encrypted_treasure_map, dht_value, signature_for_bob, signature_for_ursula
 
     def grant(self, bob, uri, networky_stuff, m=None, n=None, expiration=None, deposit=None):
         if not m:
@@ -257,8 +242,6 @@
 
         return policy_group
 
-=======
->>>>>>> 21c18ea5
 
 class Bob(Character):
     _server_class = NuCypherSeedOnlyDHTServer
@@ -297,9 +280,8 @@
             self._ursulas[ursula_interface_id] = Ursula.as_discovered_on_network(port=port, interface=interface,
                                                                                  pubkey_sig_bytes=ursula_pubkey_sig)
 
-    def get_treasure_map(self, alice, uri):
-
-        policy_group = self.reconstitue_policy_group(alice, uri)
+    def get_treasure_map(self, policy_group):
+
         dht_key = policy_group.treasure_map_dht_key()
 
         ursula_coro = self.server.get(dht_key)
@@ -363,11 +345,6 @@
     def get_ursula(self, ursula_id):
         return self._ursulas[ursula_id]
 
-    def reconstitue_policy_group(self, alice, uri):
-        from nkms.policy.models import PolicyGroup
-        return PolicyGroup(alice=alice, uri=uri, bob=self)
-
-
 
 class Ursula(Character):
     _server_class = NuCypherDHTServer
